--- conflicted
+++ resolved
@@ -2,11 +2,7 @@
 services:
   # Astarte main services
   astarte-standalone:
-<<<<<<< HEAD
     image: astarte/astarte:snapshot
-=======
-    image: astarte/astarte:0.10.0-beta.3
->>>>>>> 0883ec02
     env_file:
      - ./compose.env
     environment:
@@ -39,11 +35,7 @@
     # We don't wait for anything, as supervisord will restart stuff until it hits.
 
   astarte-dashboard:
-<<<<<<< HEAD
     image: astarte/astarte-dashboard:snapshot
-=======
-    image: astarte/astarte-dashboard:0.10.0-beta.3
->>>>>>> 0883ec02
     ports:
       - "4040:80"
     volumes:
@@ -52,11 +44,7 @@
       - "astarte-standalone"
 
   astarte-grafana:
-<<<<<<< HEAD
     image: astarte/grafana:snapshot
-=======
-    image: astarte/grafana:0.10.0-beta.3
->>>>>>> 0883ec02
     ports:
       - "3000:3000"
     depends_on:
@@ -96,11 +84,7 @@
 
   # VerneMQ
   vernemq:
-<<<<<<< HEAD
     image: astarte/vernemq:snapshot
-=======
-    image: astarte/vernemq:0.10.0-beta.3
->>>>>>> 0883ec02
     env_file:
      - ./compose.env
     environment:
