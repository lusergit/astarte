# Changelog
All notable changes to this project will be documented in this file.

The format is based on [Keep a Changelog](http://keepachangelog.com/en/1.0.0/)
and this project adheres to [Semantic Versioning](http://semver.org/spec/v2.0.0.html).

<<<<<<< HEAD
## [1.1.0-rc.0] - Unreleased
### Fixed
- [astarte_realm_management_api] Provide detailed feedback when a trigger action
  is malformed. Fix [#748](https://github.com/astarte-platform/astarte/issues/748).
- [astarte_realm_management_api] Include the `policy` field when a trigger is returned.

## [1.1.0-alpha.0] - 2022-11-24
### Added
- [astarte_data_updater_plant] Add support for device introspection triggers.
- [astarte_realm_management] Add support for device introspection triggers.
- [astarte_realm_management_api] Add support for device introspection triggers.
- [astarte_realm_management] Add support for delivery policies for HTTP triggers.
- [astarte_realm_management_api] Add support for delivery policies for HTTP triggers.
- [astarte_data_updater_plant] Add a HTTP trigger routing mechanism based on
  trigger policies.
- [astarte_trigger_engine] Add a customizable HTTP trigger redelivery mechanism via
  trigger policies (see [#554](https://github.com/astarte-platform/astarte/issues/554)).

### Fixed
- [astarte_appengine_api] Return empty data instead of error when querying `properties` interfaces 
  which are not fully populated. Fix [531](astarte-platform#531).
=======
## [1.0.5] - Unreleased
### Fixed
- [astarte_appengine_api] Correctly handle `binaryblob` and `datetime` in server-owned object
  aggregated interfaces.
- [astarte_appengine_api] Handle non-array values POSTed to an array endpoint gracefully instead of
  crashing with an Internal Server Error
  
### Changed
- [doc] Update the documentation structure. Pages dealing with administrative tasks involving the
  Astarte Operator and Kubernetes are moved to the
  [astarte-kubernetes-operator](https://github.com/astarte-platform/astarte-kubernetes-operator)
  repository.
>>>>>>> d84d6d35

## [1.0.4] - 2022-10-25
### Changed
- [astarte_appengine_api] Check for device existence before accepting a watch request on
  Astarte rooms.
- [astarte_data_updater_plant] Check for device existence before installation or deletion
  of volatile triggers.

## [1.0.3] - 2022-07-04
### Fixed
- [astarte_appengine_api] Consider `allow_bigintegers` and `allow_safe_bigintegers` params
  when querying the root of individual datastream / properties interfaces.
  Fix [#630](https://github.com/astarte-platform/astarte/issues/630).
- [astarte_appengine_api] Correctly return 405 "Cannot write to device owned resource" when
  POSTing on device-owned interfaces. Fix [#264](https://github.com/astarte-platform/astarte/issues/264).
- [astarte_appengine_api] Correctly return 405 "Cannot write to read-only resource" when
  POSTing on incomplete paths of server-owned interfaces.
- [astarte_e2e] Fix ssl options handling so that the e2e client is aware of the CA.

### Changed
- [doc] Administrator Guide: bump cert-manager dependency to v1.7.0.
- [data_updater_plant] Increase the `declare_exchange` timeout to 60 sec.
- [data_updater_plant] Increase the `publish` timeout to 60 sec for the AMQPEventsProducer.
- [astarte_realm_management_api] Do not crash when receiving trigger errors.
  Fix [683](https://github.com/astarte-platform/astarte/issues/683).
- [astarte_e2e] Allow setting custom subjects for alerting emails.
- [astarte_e2e] Group in a single thread emails referencing the same failure_id.
- [astarte_appengine_api] Make property unset succeed independently of whether there exist a device
  session on the broker or not. Fix [#640](https://github.com/astarte-platform/astarte/issues/640).
- [astarte_data_updater_plant] Log the base64-encoded object when receiving an object
  with unexpected key.

## [1.0.2] - 2022-04-01
### Added
- [realm_management] Accept `retention` and `expiry` updates when updating the minor version of an
  interface.
- [astarte_realm_management_api] Allow synchronous requests for interface creation, update
  and deletion using the `async_operation` option. Default to async calls.
- [astarte_housekeeping_api] Allow synchronous requests for realm creation and deletion
  using the `async_operation` option. Default to async calls.

### Fixed
- [realm_management] Accept allowed mapping updates in object aggregated interfaces without
  crashing.
- [astarte_appengine_api] Handle server owned datetimearray values correctly.

### Changed
- [astarte_housekeeping] Allow to delete a realm only if all its devices are disconnected.
  Realm deletion can still only be enabled with an environment variable (defaults to disabled).
- Update CA store to 2022-03-21 version.

## [1.0.1] - 2021-12-17
### Added
- [data_updater_plant] Add handle_data duration metric.
- [doc] Add documentation for AstarteDefaultIngress.
- [doc] Add deprecation notice for AstarteVoyagerIngress.
- [doc] Add documentation for the handling of Astarte certificates.

### Changed
- [doc] Remove astartectl profiles from the possible deployment alternatives.

### Fixed
- [astarte_appengine_api] Correctly serialize events containing datetime and array values.
- [astarte_appengine_api] Do not fail when querying `datastream` interfaces data with `since`, 
`to`, `sinceAfter` params if result is empty. Fix [#552](https://github.com/astarte-platform/astarte/issues/552). 
- [astarte_appengine_api] Consider microseconds when using timestamps.
  Fix [#620](https://github.com/astarte-platform/astarte/issues/620).
- [astarte_appengine_api] Don't crash when removing an alias with non-existing tag. 
  Fix [495](https://github.com/astarte-platform/astarte/issues/495).
- [astarte_trigger_engine] Correctly serialize events containing datetime and array values.
- [astarte_data_updater_plant] Don't crash when receiving `binaryblobarray` and `datetimearray`
  values.
- Update Cyanide BSON library, in order to fix crash when handling ill-formed BSON arrays.

## [1.0.0] - 2021-06-30
### Added
- Add support for volatile triggers on interfaces with object aggregation.

### Changed
- Document future removal of Astarte Operator's support for Cassandra.
- Log application version when starting.

### Fixed
- [astarte_appengine_api] Fix the support for `null` values in interfaces, the fix contained in
`1.0.0-rc.0` was incomplete.

## [1.0.0-rc.0] - 2021-05-10
### Added
- [astarte_appengine_api] Add `/v1/<realm>/version` endpoint, returning the API application version.
- [astarte_realm_management_api] Add `/v1/<realm>/version` endpoint, returning the API application
  version.
- [astarte_pairing_api] Add `/v1/<realm>/version` endpoint, returning the API application
  version.
- [astarte_housekeeping_api] Add `/v1/version` endpoint, returning the API application
  version.

### Changed
- [astarte_realm_management] Make `amqp_routing_key` mandatory in AMQP actions.
- Update documentation for backing up and restoring Astarte.
- Update documentation for Operator's uninstall procedure.

### Fixed
- [astarte_appengine_api] Don't crash when an interface contains `null` values, just show them as
  `null` in the resulting JSON.
- [astarte_realm_management] Fix log noise due to Cassandra warnings when checking health 
  (see [#420](https://github.com/astarte-platform/astarte/issues/420)).

## [1.0.0-beta.2] - 2021-03-24
### Fixed
- [astarte_e2e] Fix alerting mechanism preventing "unknown" failures to be raised or linked.
- [astarte_appengine_api] Allow retrieving data from interfaces with parametric endpoint and object
  aggregation (see [#480](https://github.com/astarte-platform/astarte/issues/480)).
- [astarte_appengine_api] Encode binaryblob values with Base64 even if they are contained in an
  aggregate value.
- [astarte_trigger_engine] Encode binaryblob values with Base64 even if they are contained in an
  aggregate value.

### Changed
- [astarte_e2e] Client disconnections are responsible for triggering a mail alert.
- Run tests against RabbitMQ 3.8.14 and ScyllaDB 4.4-rc.4 / Cassandra 3.11.10.
- Update dependencies to latest available versions (see `mix.lock` files).
- Update Elixir to 1.11.4 and OTP to 23.2.
- Rename device `metadata` to `attributes`. *This requires a manual intervention on the database*,
  see the [Schema Changes](https://docs.astarte-platform.org/1.0/090-database.html#schema-changes)
  documentation for additional information.

## [1.0.0-beta.1] - 2021-02-16
### Fixed
- [astarte_appengine_api] Fix regression that made it impossible to use Astarte Channels.
- [astarte_appengine_api] Fix bug that prevented data publishing in object aggregated interfaces.
- [astarte_appengine_api] Fix regression that prevented properties to be set before the first
  connection of a device.
- [astarte_realm_management] Fix a bug that prevented AMQP triggers to be correctly installed.
- [astarte_data_updater_plant] Mark device as offline and send device_disconnected event when
  forcing a device disconnection.
- [astarte_data_updater_plant] Fix bug that blocked queues when trying to disconnect an already
  disconnected device.

### Added
- [astarte_housekeeping] Allow deleting a realm. The feature can be enabled with an environment
  variable (defaults to disabled).
- [astarte_data_updater_plant] Declare custom exchanges when an AMQP trigger is loaded.

### Changed
- [astarte_housekeeping_api] Remove format check on Cassandra datacenter name when a realm is
  created, the datacenter is just verified against the one present in the database.
- [housekeeping] Increase the delay between connection attempts to 1000 ms, for an overall number
  of 60 attempts.
- [data_updater_plant] Default the total queue count to 128, de facto exploiting multiqueue support.
- [data_updater_plant] Default the queue range end to 127.
- Update Phoenix to version 1.5.
- Rework metrics to reduce the clutter while monitoring astarte services.
- [realm_management] Allow updating doc, description and explicit_timestamp within mappings when
  bumping an interface minor.
- Remove postgresql dependency in `docker-compose`, make CFSSL stateless.
- Update Operator's documentation for install/upgrade/uninstall procedures.

## [1.0.0-alpha.1] - 2020-06-19
### Fixed
- Make sure devices are eventually marked as disconnected even if they disconnect while VerneMQ is
  temporarily down (see [#305](https://github.com/astarte-platform/astarte/issues/305)).

### Changed
- [appengine_api] Always return an object when GETting on object aggregated interfaces.
- Replace Conform and Distillery with Elixir native releases.
- Remove the `ASTARTE_` prefix from all env variables.
- [realm_management_api] Triggers http actions are now validated.
- [realm_management_api] It is now possible to omit the `device_id` in a `device_trigger`. This is
  equivalent to passing `*` as `device_id`. The old behaviour is still supported.

### Added
- [appengine_api] Add metadata to device
- [trigger_engine] Allow configuring preferred http method (such as `PUT` or `GET`)
  (see [#128](https://github.com/astarte-platform/astarte/issues/128)).
- [trigger_egnine] Add optional support to custom http headers, such as
  `Authorization: Bearer ...` (see [#129](https://github.com/astarte-platform/astarte/issues/129)).
- [data_updater_plant] Handle device hearbeat sent by VerneMQ plugin.
- [data_updater_plant] Deactivate Data Updaters when they don't receive messages for some time,
  freeing up resources.
- [appengine_api] Support SSL connections to RabbitMQ.
- [data_updater_plant] Support SSL connections to RabbitMQ.
- [trigger_engine] Support SSL connections to RabbitMQ.
- Default max certificate chain length to 10.
- AMQP trigger actions (publish to custom exchanges) as an alternative to http triggers actions.
- Ensure data pushed towards the device is correctly delivered when using QoS > 0.
- [realm_management_api] Allow installing device-specific and group-specific triggers. To do so,
  pass the `device_id` or `group_name` key inside the `simple_trigger`.
- [data_updater_plant] Add support for device-specific and group-specific triggers.
- Add support for device error triggers.

### Removed
- [appengine_api] Remove deprecated not versioned socket route.

## [0.11.5] - Unreleased
### Fixed
- [realm_management] Avoid deleting all interfaces sharing the same name by mistake, only the v0
  interface can be deleted.
- [data_updater_plant] Use a reasonable backoff time (at most around 5 minutes) when publishing 
  to RabbitMQ.

## [0.11.4] - 2021-01-26
### Fixed
- Avoid creating an `housekeeping_public.pem` directory if `docker-compose up` doesn't find the
  housekeeping keypair.
- [trigger_engine] Correctly handle triggers on binaryblob interfaces, serializing value with base64
  like appengine does.
- [data_updater_plant] Consider `database_retention_ttl` when inserting data on device owned
  aggregate interfaces.
- [realm_management] Do not allow `value_change`, `value_change_applied` and `path_removed`
  triggers on datastreams.
- [realm_management] Do not allow `/*` as match path when using `value_change` and
  `value_change_applied`. (workaround to https://github.com/astarte-platform/astarte/issues/513).
- [trigger_engine] Update certifi to 2.5.3 (includes 2020-11-13 mkcert.org full CA bundle).

## [0.11.3] - 2020-09-24

## [0.11.2] - 2020-08-14
### Added
- [trigger_engine] Add `ignore_ssl_errors` key in trigger actions, allowing to ignore SSL actions
  when delivering an HTTP trigger action.
- [trigger_engine] Update certifi to 2.5.2
- Update Elixir to 1.8.2

### Changed
- [appengine_api] Remove `topic` from channel metrics.

## [0.11.1] - 2020-05-18
### Added
- [data_updater_plant] Add `DATA_UPDATER_PLANT_AMQP_DATA_QUEUE_TOTAL_COUNT` environment variable,
  this must be equal to the total number of queues in the Astarte instance.
- [trigger_engine] Add `TRIGGER_ENGINE_AMQP_PREFETCH_COUNT` environment variable to set the
  prefetech count of AMQPEventsConsumer, avoiding excessive memory usage.

### Fixed
- Wait for schema_version agreement before applying any schema change (such as creating tables or a
  new realm). (see [#312](https://github.com/astarte-platform/astarte/issues/312).
- [appengine_api] Fix the metric counting discarded channel events, it was not correctly increased.
- [data_update_plant] Validate UTF8 strings coming from the broker (i.e. interface and path) to
  avoid passing invalid strings to the database.
- [data_updater_plant] Fix a bug that was sometimes stalling a data updater queue process (see
  [#375](https://github.com/astarte-platform/astarte/issues/375).

## [0.11.0] - 2020-04-13
### Fixed
- [appengine_api] Handle server owned datetime values correctly
- [housekeeping] Fix a bug preventing the public key of newly created realms to be correctly
  inserted to the realm (see #294).
- [data_updater_plant] Fix a bug that was preventing volatile triggers (specifically, the ones
  targeting the `*` interface) to be loaded immediately.

## [0.11.0-rc.1] - 2020-03-26
### Fixed
- [data_updater_plant] Discard unexpected object aggregated values on individual interfaces.
- [trigger_engine] 500 was not included in the range of HTTP server errors, causing a crash.

## [0.11.0-rc.0] - 2020-02-26
### Added
- [pairing_api] Add health endpoint.
- [realm_management_api] Add health endpoint.
- [housekeeping] Add Prometheus instrumenters and exporters.
- [trigger_engine] Add health endpoint.
- [housekeeping] Add health endpoint.
- [realm_management] Add health endpoint.
- [pairing] Add health endpoint.
- [data_updater_plant] Add health endpoint.
- [data_updater_plant] Export specific metrics with telemetry.
- [trigger_engine] Export specific metrics with telemetry.
- [appengine_api] Export specific metrics with telemetry.

### Changed
- [realm_management] Correctly handle parametric endpoints regardless of the ordering, so that overlapping endpoints are always refused.
- [all] Make Elixir logger handle OTP requests: print stack traces only when needed.
- [appengine_api] Handle aggregated server owned interfaces.
- [appengine-api] Handle TTL for server owned interfaces.

## [0.11.0-beta.2] - 2020-01-24
### Added
- [pairing] Add Prometheus instrumenters and exporters.
- [realm_management] Add Prometheus instrumenters and exporters.
- [housekeeping_api] Add pretty_log.
- [trigger_engine] Add pretty_log.
- [pairing] Add pretty_log.
- [pairing_api] Add Prometheus instrumenters and exporters
- [realm_management_api] Add Prometheus instrumenters and exporters
- [housekeeping_api] Add Prometheus instrumenters and exporters
- Add standard interfaces for generic sensors.
- [trigger_engine] Add Prometheus instrumenters and exporters
- [pairing] Expose registration count and get_credentials count metrics.

### Changed
- [realm_management] Handle hyphens in `interface_name`. ([#96](https://github.com/astarte-platform/astarte/issues/96))
- [realm_management] Restrict the use of `*` as `interface_name` only to `incoming_data` data
  triggers.

### Fixed
- [data_updater_plant] Load `incoming_data` triggers targeting `any_interface`.
  ([#139](https://github.com/astarte-platform/astarte/issues/139))
- [housekeeping] Remove extra column in realm migration, preventing the correct upgrade to 0.11.
- [appengine_api] Fix crash that was happening when Channels received an event with an empty BSON as
  value (e.g. an IncomingDataEvent generated by an unset property).

## [0.11.0-beta.1] - 2019-12-26
### Added
- Add astarte_import tool, which allows users to import devices and data using XML files.
- [appegnine_api] Add new `/v1/socket` route for Astarte Channels. The `/socket` route is **deprecated** and will be
  removed in a future release.
- [appengine_api] Add groups support, allowing to group devices and access them inside a group hierarchy.
- [appengine_api] Add Prometheus metrics.
- [appengine_api] Show interface stats (exchanged messages and bytes) in device introspection.
- [appengine_api] Add previous_interfaces field to device details.
- [appengine_api] Allow installing group triggers in Astarte Channels.
- [data_updater_plant] Add support to multiple queues with consistent hashing
- [data_updater_plant] Save exchanged bytes and messages for all interfaces.
- [housekeeping] Add groups related columns and tables (schema has been changed).
- [housekeeping] Add interface stats related columns (schema has been changed).
- [housekeeping] Add database retention ttl and policy related columns (schema has been changed).
- Allow specifying initial introspection when registering a device.
- [realm_management] Trigger validation, checks that the interface is existing and performs validation on object aggregation triggers.

### Changed
- Use separate docker images with docker-compose
- Use Scylla instead of Cassandra with docker-compose
- Authorization regular expressions must not have delimiters: they are implicit.
- [appengine_api] Change logs format to logfmt.
- [data_updater_plant] Changed logs format to logfmt.
- [realm_management] Changed logs format to logfmt.
- [realm_management_api] Changed logs format to logfmt.
- [housekeeping] Change database driver, start using Xandra.
- [housekeeping_api] Move health check API from /v1/health to /health to be consistent with all Astarte components.

## [0.10.2] - 2019-12-09
### Added
- [appengine_api] Add timestamp field to channel events.
- Add device unregister API, allowing to reset the registration of a device.
- [trigger_engine] Trigger timestamp is now extracted from SimpleEvent and not generated.
  This means that all triggers generated from the same event will have the same timestamp.

### Fixed
- [appengine_api] Fix invalid dates handling, they should not cause an internal server error.
- [appengine_api] Gracefully handle existing aliases instead of returning an internal server error.
- [appengine_api] Fix querying object aggregated interface with explicit timestamp, use value_timestamp to avoid
an internal server error.
- [appengine_api] Device details now show false in the connected field for never connected devices (null was
  returned before)
- [appengine_api] Handle out-of-band RPC errors gracefully instead of crashing.
- [data_updater_plant] Do not accept invalid paths that have consecutive slashes.
- [data_updater_plant] Do not accept invalid paths in object aggregated interfaces.
- [data_updater_plant] Do not delete all congruent triggers when deleting a volatile trigger.
- [data_updater_plant] Load volatile device triggers as soon as they're installed.
- [realm_management_api] Handle trigger not found reply from RPC, return 404 instead of 500.

### Changed
- Use the timestamp sent by VerneMQ (or explicit timestamp if available) to populate SimpleEvent timestamp.
- [data_updater_plant] Update suggested RabbitMQ version to 3.7.15, older versions can be still used.

## [0.10.1] - 2019-10-02
### Added
- Support both SimpleStrategy and NetworkTopologyStrategy replications when creating a realm.
- Add sanity checks on the replication factor during realm creation.

### Fixed
- Auth was refusing any POST method, a workaround has been added, however this will not work with regex.
- Fix reversed order when sending binaryblobarray and datetimearray.
- [data_updater_plant] Fix a bug that was causing a crash-loop in some corner cases when a message was sent on an outdated interface.
- [data_updater_plant] Send consumer properties correctly when handling `emptyCache` control message.
- Use updated interface validation: object aggregated properties interfaces are not valid.
- Use updated interface validation: server owned object aggregated interfaces are not yet supported, hence not valid.
- [realm_management_api] Trying to create a trigger with an already taken name now fails gracefully with an error instead of crashing.
- [trigger_engine] Fix datetime type handling, now it is properly serialized.

## [0.10.0] - 2019-04-16

## [0.10.0-rc.0] - 2019-04-03
### Added
- [data_updater_plant] Add missing support to incoming object aggregated data with explicit_timestamp.

## [0.10.0-beta.3] - 2018-12-19
### Added
- [appengine_api] Binary blobs and date time values handling when PUTing and POSTing on a server owned interface.

### Fixed
- docker-compose: Ensure CFSSL persists the CA when no external CA is provided.
- [data_updater_plant] Correctly handle Bson.UTC and Bson.Bin incoming data.
- [data_updater_plant] Fix crash when an interface that has been previously removed from the device introspection expires from cache.
- [data_updater_plant] Undecodable BSON payloads handling (handle Bson.Decoder.Error struct).
- [data_updater_plant] Discard invalid introspection payloads instead of crashing the data updater process.
- [realm_management_api] Correctly serialize triggers on the special "*" interface and device.

## [0.10.0-beta.2] - 2018-10-19
### Added
- Automatically add begin and end delimiters to authorization regular expressions.
- [appengine_api] Value type and size validation.
- [appengine_api] Option to enable HTTP compression.
- [data_updater_plant] Allow to expire old data using Cassandra TTL.
- [data_updater_plant] Publish set properties list to `/control/consumer/properties`.

### Fixed
- [appengine_api] Path was added twice in authorization path, resulting in failures in authorization.
- [appengine_api] POST to a datastream endpoint doesn't crash anymore.
- [data_updater_plant] Validate all incoming values before performing any further computation on them, to avoid crash loops.
- [data_updater_plant] Fix a bug preventing data triggers to be correctly loaded
- [realm_management] Interface update, it was applying a broken update.
- [realm_management_api] Do not reply "Internal Server Error" when trying to delete a non existing interface.

### Changed
- [appengine_api] "data" key is used instead of "value" when PUT/POSTing a value to an interface.
- [appengine_api] APPENGINE_MAX_RESULTS_LIMIT env var was renamed to APPENGINE_API_MAX_RESULTS_LIMIT.

## [0.10.0-beta.1] - 2018-08-10
### Added
- First Astarte release.<|MERGE_RESOLUTION|>--- conflicted
+++ resolved
@@ -4,7 +4,6 @@
 The format is based on [Keep a Changelog](http://keepachangelog.com/en/1.0.0/)
 and this project adheres to [Semantic Versioning](http://semver.org/spec/v2.0.0.html).
 
-<<<<<<< HEAD
 ## [1.1.0-rc.0] - Unreleased
 ### Fixed
 - [astarte_realm_management_api] Provide detailed feedback when a trigger action
@@ -26,7 +25,7 @@
 ### Fixed
 - [astarte_appengine_api] Return empty data instead of error when querying `properties` interfaces 
   which are not fully populated. Fix [531](astarte-platform#531).
-=======
+
 ## [1.0.5] - Unreleased
 ### Fixed
 - [astarte_appengine_api] Correctly handle `binaryblob` and `datetime` in server-owned object
@@ -39,7 +38,6 @@
   Astarte Operator and Kubernetes are moved to the
   [astarte-kubernetes-operator](https://github.com/astarte-platform/astarte-kubernetes-operator)
   repository.
->>>>>>> d84d6d35
 
 ## [1.0.4] - 2022-10-25
 ### Changed
