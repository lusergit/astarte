# Changelog
All notable changes to this project will be documented in this file.

The format is based on [Keep a Changelog](http://keepachangelog.com/en/1.0.0/)
and this project adheres to [Semantic Versioning](http://semver.org/spec/v2.0.0.html).

<<<<<<< HEAD
## [1.1.1.] - Unreleased
### Fixed
- [astarte_data_updater_plant] Don't crash when retrieving the interface version
  in a device whose introspection is empty, allowing data in `astarte-data_`
  AMQP queues to flow seamlessy.
- [astarte_appengine_api] Don't crash when retrieving the interface version
  in a device whose introspection is empty.
- [astarte_appengine_api] Return the number of results specified by `downsample_to`
  when there are more samples than the default query limit.
  Fix [#824](https://github.com/astarte-platform/astarte/issues/824).
- [astarte_appengine_api] Return the number of results specified by `downsample_to`
  when used in combination with `format=disjoint_tables`.
  Fix [#149](https://github.com/astarte-platform/astarte/issues/149).

## [1.1.0] - 2023-06-20
### Fixed
- [astarte_trigger_engine] Allow to decode events that do not contain the
  deprecated `version` field. 

## [1.1.0-rc.0] - 2023-06-09
### Changed
- Update Elixir to 1.14.5 and Erlang/OTP to 25.3.2.
- [astarte_data_updater_plant] Use the `internal` event type for Astarte
  internal messages. (e.g. device heartbeat).
### Fixed
- [astarte_realm_management_api] Provide detailed feedback when a trigger action
  is malformed. Fix [#748](https://github.com/astarte-platform/astarte/issues/748).
- [astarte_realm_management_api] Include the `policy` field when a trigger is returned.

## [1.1.0-alpha.0] - 2022-11-24
### Added
- [astarte_data_updater_plant] Add support for device introspection triggers.
- [astarte_realm_management] Add support for device introspection triggers.
- [astarte_realm_management_api] Add support for device introspection triggers.
- [astarte_realm_management] Add support for delivery policies for HTTP triggers.
- [astarte_realm_management_api] Add support for delivery policies for HTTP triggers.
- [astarte_data_updater_plant] Add a HTTP trigger routing mechanism based on
  trigger policies.
- [astarte_trigger_engine] Add a customizable HTTP trigger redelivery mechanism via
  trigger policies (see [#554](https://github.com/astarte-platform/astarte/issues/554)).

### Fixed
- [astarte_appengine_api] Return empty data instead of error when querying `properties` interfaces 
  which are not fully populated. Fix [531](astarte-platform#531).

## [1.0.5] - Unreleased
=======
## [1.0.5] - 2023-09-26
>>>>>>> 1e3e6fed
### Fixed
- [astarte_appengine_api] Correctly handle `binaryblob` and `datetime` in server-owned object
  aggregated interfaces.
- [astarte_appengine_api] Handle non-array values POSTed to an array endpoint gracefully instead of
  crashing with an Internal Server Error
- [astarte_appengine_api] Handle updates of objects with invalid keys gracefully instead of crashing
  with an Internal Server Error.
- [astarte_appengine_api] Return the number of results specified by `downsample_to`
  when there are more samples than the default query limit.
  Fix [#824](https://github.com/astarte-platform/astarte/issues/824).
- [astarte_appengine_api] Return the number of results specified by `downsample_to`
  when used in combination with `format=disjoint_tables`.
  Fix [#149](https://github.com/astarte-platform/astarte/issues/149).
- [astarte_appengine_api] Fix log noise with cassandra during health checks.
  Fix [#817](https://github.com/astarte-platform/astarte/issues/817).
- [astarte_pairing] Fix crash when using a custom CA certificate.
- [astarte_data_updater_plant] Remove asynchronous startup of Data Updater, which could lead to Data
  Updater stalling in some corner cases.

### Changed
- [doc] Update the documentation structure. Pages dealing with administrative tasks involving the
  Astarte Operator and Kubernetes are moved to the
  [astarte-kubernetes-operator](https://github.com/astarte-platform/astarte-kubernetes-operator)
  repository.

## [1.0.4] - 2022-10-25
### Changed
- [astarte_appengine_api] Check for device existence before accepting a watch request on
  Astarte rooms.
- [astarte_data_updater_plant] Check for device existence before installation or deletion
  of volatile triggers.

## [1.0.3] - 2022-07-04
### Fixed
- [astarte_appengine_api] Consider `allow_bigintegers` and `allow_safe_bigintegers` params
  when querying the root of individual datastream / properties interfaces.
  Fix [#630](https://github.com/astarte-platform/astarte/issues/630).
- [astarte_appengine_api] Correctly return 405 "Cannot write to device owned resource" when
  POSTing on device-owned interfaces. Fix [#264](https://github.com/astarte-platform/astarte/issues/264).
- [astarte_appengine_api] Correctly return 405 "Cannot write to read-only resource" when
  POSTing on incomplete paths of server-owned interfaces.
- [astarte_e2e] Fix ssl options handling so that the e2e client is aware of the CA.

### Changed
- [doc] Administrator Guide: bump cert-manager dependency to v1.7.0.
- [data_updater_plant] Increase the `declare_exchange` timeout to 60 sec.
- [data_updater_plant] Increase the `publish` timeout to 60 sec for the AMQPEventsProducer.
- [astarte_realm_management_api] Do not crash when receiving trigger errors.
  Fix [683](https://github.com/astarte-platform/astarte/issues/683).
- [astarte_e2e] Allow setting custom subjects for alerting emails.
- [astarte_e2e] Group in a single thread emails referencing the same failure_id.
- [astarte_appengine_api] Make property unset succeed independently of whether there exist a device
  session on the broker or not. Fix [#640](https://github.com/astarte-platform/astarte/issues/640).
- [astarte_data_updater_plant] Log the base64-encoded object when receiving an object
  with unexpected key.

## [1.0.2] - 2022-04-01
### Added
- [realm_management] Accept `retention` and `expiry` updates when updating the minor version of an
  interface.
- [astarte_realm_management_api] Allow synchronous requests for interface creation, update
  and deletion using the `async_operation` option. Default to async calls.
- [astarte_housekeeping_api] Allow synchronous requests for realm creation and deletion
  using the `async_operation` option. Default to async calls.

### Fixed
- [realm_management] Accept allowed mapping updates in object aggregated interfaces without
  crashing.
- [astarte_appengine_api] Handle server owned datetimearray values correctly.

### Changed
- [astarte_housekeeping] Allow to delete a realm only if all its devices are disconnected.
  Realm deletion can still only be enabled with an environment variable (defaults to disabled).
- Update CA store to 2022-03-21 version.

## [1.0.1] - 2021-12-17
### Added
- [data_updater_plant] Add handle_data duration metric.
- [doc] Add documentation for AstarteDefaultIngress.
- [doc] Add deprecation notice for AstarteVoyagerIngress.
- [doc] Add documentation for the handling of Astarte certificates.

### Changed
- [doc] Remove astartectl profiles from the possible deployment alternatives.

### Fixed
- [astarte_appengine_api] Correctly serialize events containing datetime and array values.
- [astarte_appengine_api] Do not fail when querying `datastream` interfaces data with `since`,
`to`, `sinceAfter` params if result is empty. Fix [#552](https://github.com/astarte-platform/astarte/issues/552).
- [astarte_appengine_api] Consider microseconds when using timestamps.
  Fix [#620](https://github.com/astarte-platform/astarte/issues/620).
- [astarte_appengine_api] Don't crash when removing an alias with non-existing tag.
  Fix [495](https://github.com/astarte-platform/astarte/issues/495).
- [astarte_trigger_engine] Correctly serialize events containing datetime and array values.
- [astarte_data_updater_plant] Don't crash when receiving `binaryblobarray` and `datetimearray`
  values.
- Update Cyanide BSON library, in order to fix crash when handling ill-formed BSON arrays.

## [1.0.0] - 2021-06-30
### Added
- Add support for volatile triggers on interfaces with object aggregation.

### Changed
- Document future removal of Astarte Operator's support for Cassandra.
- Log application version when starting.

### Fixed
- [astarte_appengine_api] Fix the support for `null` values in interfaces, the fix contained in
`1.0.0-rc.0` was incomplete.

## [1.0.0-rc.0] - 2021-05-10
### Added
- [astarte_appengine_api] Add `/v1/<realm>/version` endpoint, returning the API application version.
- [astarte_realm_management_api] Add `/v1/<realm>/version` endpoint, returning the API application
  version.
- [astarte_pairing_api] Add `/v1/<realm>/version` endpoint, returning the API application
  version.
- [astarte_housekeeping_api] Add `/v1/version` endpoint, returning the API application
  version.

### Changed
- [astarte_realm_management] Make `amqp_routing_key` mandatory in AMQP actions.
- Update documentation for backing up and restoring Astarte.
- Update documentation for Operator's uninstall procedure.

### Fixed
- [astarte_appengine_api] Don't crash when an interface contains `null` values, just show them as
  `null` in the resulting JSON.
- [astarte_realm_management] Fix log noise due to Cassandra warnings when checking health
  (see [#420](https://github.com/astarte-platform/astarte/issues/420)).

## [1.0.0-beta.2] - 2021-03-24
### Fixed
- [astarte_e2e] Fix alerting mechanism preventing "unknown" failures to be raised or linked.
- [astarte_appengine_api] Allow retrieving data from interfaces with parametric endpoint and object
  aggregation (see [#480](https://github.com/astarte-platform/astarte/issues/480)).
- [astarte_appengine_api] Encode binaryblob values with Base64 even if they are contained in an
  aggregate value.
- [astarte_trigger_engine] Encode binaryblob values with Base64 even if they are contained in an
  aggregate value.

### Changed
- [astarte_e2e] Client disconnections are responsible for triggering a mail alert.
- Run tests against RabbitMQ 3.8.14 and ScyllaDB 4.4-rc.4 / Cassandra 3.11.10.
- Update dependencies to latest available versions (see `mix.lock` files).
- Update Elixir to 1.11.4 and OTP to 23.2.
- Rename device `metadata` to `attributes`. *This requires a manual intervention on the database*,
  see the [Schema Changes](https://docs.astarte-platform.org/1.0/090-database.html#schema-changes)
  documentation for additional information.

## [1.0.0-beta.1] - 2021-02-16
### Fixed
- [astarte_appengine_api] Fix regression that made it impossible to use Astarte Channels.
- [astarte_appengine_api] Fix bug that prevented data publishing in object aggregated interfaces.
- [astarte_appengine_api] Fix regression that prevented properties to be set before the first
  connection of a device.
- [astarte_realm_management] Fix a bug that prevented AMQP triggers to be correctly installed.
- [astarte_data_updater_plant] Mark device as offline and send device_disconnected event when
  forcing a device disconnection.
- [astarte_data_updater_plant] Fix bug that blocked queues when trying to disconnect an already
  disconnected device.

### Added
- [astarte_housekeeping] Allow deleting a realm. The feature can be enabled with an environment
  variable (defaults to disabled).
- [astarte_data_updater_plant] Declare custom exchanges when an AMQP trigger is loaded.

### Changed
- [astarte_housekeeping_api] Remove format check on Cassandra datacenter name when a realm is
  created, the datacenter is just verified against the one present in the database.
- [housekeeping] Increase the delay between connection attempts to 1000 ms, for an overall number
  of 60 attempts.
- [data_updater_plant] Default the total queue count to 128, de facto exploiting multiqueue support.
- [data_updater_plant] Default the queue range end to 127.
- Update Phoenix to version 1.5.
- Rework metrics to reduce the clutter while monitoring astarte services.
- [realm_management] Allow updating doc, description and explicit_timestamp within mappings when
  bumping an interface minor.
- Remove postgresql dependency in `docker-compose`, make CFSSL stateless.
- Update Operator's documentation for install/upgrade/uninstall procedures.

## [1.0.0-alpha.1] - 2020-06-19
### Fixed
- Make sure devices are eventually marked as disconnected even if they disconnect while VerneMQ is
  temporarily down (see [#305](https://github.com/astarte-platform/astarte/issues/305)).

### Changed
- [appengine_api] Always return an object when GETting on object aggregated interfaces.
- Replace Conform and Distillery with Elixir native releases.
- Remove the `ASTARTE_` prefix from all env variables.
- [realm_management_api] Triggers http actions are now validated.
- [realm_management_api] It is now possible to omit the `device_id` in a `device_trigger`. This is
  equivalent to passing `*` as `device_id`. The old behaviour is still supported.

### Added
- [appengine_api] Add metadata to device
- [trigger_engine] Allow configuring preferred http method (such as `PUT` or `GET`)
  (see [#128](https://github.com/astarte-platform/astarte/issues/128)).
- [trigger_egnine] Add optional support to custom http headers, such as
  `Authorization: Bearer ...` (see [#129](https://github.com/astarte-platform/astarte/issues/129)).
- [data_updater_plant] Handle device hearbeat sent by VerneMQ plugin.
- [data_updater_plant] Deactivate Data Updaters when they don't receive messages for some time,
  freeing up resources.
- [appengine_api] Support SSL connections to RabbitMQ.
- [data_updater_plant] Support SSL connections to RabbitMQ.
- [trigger_engine] Support SSL connections to RabbitMQ.
- Default max certificate chain length to 10.
- AMQP trigger actions (publish to custom exchanges) as an alternative to http triggers actions.
- Ensure data pushed towards the device is correctly delivered when using QoS > 0.
- [realm_management_api] Allow installing device-specific and group-specific triggers. To do so,
  pass the `device_id` or `group_name` key inside the `simple_trigger`.
- [data_updater_plant] Add support for device-specific and group-specific triggers.
- Add support for device error triggers.

### Removed
- [appengine_api] Remove deprecated not versioned socket route.

## [0.11.5] - Unreleased
### Fixed
- [realm_management] Avoid deleting all interfaces sharing the same name by mistake, only the v0
  interface can be deleted.
- [data_updater_plant] Use a reasonable backoff time (at most around 5 minutes) when publishing
  to RabbitMQ.

## [0.11.4] - 2021-01-26
### Fixed
- Avoid creating an `housekeeping_public.pem` directory if `docker-compose up` doesn't find the
  housekeeping keypair.
- [trigger_engine] Correctly handle triggers on binaryblob interfaces, serializing value with base64
  like appengine does.
- [data_updater_plant] Consider `database_retention_ttl` when inserting data on device owned
  aggregate interfaces.
- [realm_management] Do not allow `value_change`, `value_change_applied` and `path_removed`
  triggers on datastreams.
- [realm_management] Do not allow `/*` as match path when using `value_change` and
  `value_change_applied`. (workaround to https://github.com/astarte-platform/astarte/issues/513).
- [trigger_engine] Update certifi to 2.5.3 (includes 2020-11-13 mkcert.org full CA bundle).

## [0.11.3] - 2020-09-24

## [0.11.2] - 2020-08-14
### Added
- [trigger_engine] Add `ignore_ssl_errors` key in trigger actions, allowing to ignore SSL actions
  when delivering an HTTP trigger action.
- [trigger_engine] Update certifi to 2.5.2
- Update Elixir to 1.8.2

### Changed
- [appengine_api] Remove `topic` from channel metrics.

## [0.11.1] - 2020-05-18
### Added
- [data_updater_plant] Add `DATA_UPDATER_PLANT_AMQP_DATA_QUEUE_TOTAL_COUNT` environment variable,
  this must be equal to the total number of queues in the Astarte instance.
- [trigger_engine] Add `TRIGGER_ENGINE_AMQP_PREFETCH_COUNT` environment variable to set the
  prefetech count of AMQPEventsConsumer, avoiding excessive memory usage.

### Fixed
- Wait for schema_version agreement before applying any schema change (such as creating tables or a
  new realm). (see [#312](https://github.com/astarte-platform/astarte/issues/312).
- [appengine_api] Fix the metric counting discarded channel events, it was not correctly increased.
- [data_update_plant] Validate UTF8 strings coming from the broker (i.e. interface and path) to
  avoid passing invalid strings to the database.
- [data_updater_plant] Fix a bug that was sometimes stalling a data updater queue process (see
  [#375](https://github.com/astarte-platform/astarte/issues/375).

## [0.11.0] - 2020-04-13
### Fixed
- [appengine_api] Handle server owned datetime values correctly
- [housekeeping] Fix a bug preventing the public key of newly created realms to be correctly
  inserted to the realm (see #294).
- [data_updater_plant] Fix a bug that was preventing volatile triggers (specifically, the ones
  targeting the `*` interface) to be loaded immediately.

## [0.11.0-rc.1] - 2020-03-26
### Fixed
- [data_updater_plant] Discard unexpected object aggregated values on individual interfaces.
- [trigger_engine] 500 was not included in the range of HTTP server errors, causing a crash.

## [0.11.0-rc.0] - 2020-02-26
### Added
- [pairing_api] Add health endpoint.
- [realm_management_api] Add health endpoint.
- [housekeeping] Add Prometheus instrumenters and exporters.
- [trigger_engine] Add health endpoint.
- [housekeeping] Add health endpoint.
- [realm_management] Add health endpoint.
- [pairing] Add health endpoint.
- [data_updater_plant] Add health endpoint.
- [data_updater_plant] Export specific metrics with telemetry.
- [trigger_engine] Export specific metrics with telemetry.
- [appengine_api] Export specific metrics with telemetry.

### Changed
- [realm_management] Correctly handle parametric endpoints regardless of the ordering, so that overlapping endpoints are always refused.
- [all] Make Elixir logger handle OTP requests: print stack traces only when needed.
- [appengine_api] Handle aggregated server owned interfaces.
- [appengine-api] Handle TTL for server owned interfaces.

## [0.11.0-beta.2] - 2020-01-24
### Added
- [pairing] Add Prometheus instrumenters and exporters.
- [realm_management] Add Prometheus instrumenters and exporters.
- [housekeeping_api] Add pretty_log.
- [trigger_engine] Add pretty_log.
- [pairing] Add pretty_log.
- [pairing_api] Add Prometheus instrumenters and exporters
- [realm_management_api] Add Prometheus instrumenters and exporters
- [housekeeping_api] Add Prometheus instrumenters and exporters
- Add standard interfaces for generic sensors.
- [trigger_engine] Add Prometheus instrumenters and exporters
- [pairing] Expose registration count and get_credentials count metrics.

### Changed
- [realm_management] Handle hyphens in `interface_name`. ([#96](https://github.com/astarte-platform/astarte/issues/96))
- [realm_management] Restrict the use of `*` as `interface_name` only to `incoming_data` data
  triggers.

### Fixed
- [data_updater_plant] Load `incoming_data` triggers targeting `any_interface`.
  ([#139](https://github.com/astarte-platform/astarte/issues/139))
- [housekeeping] Remove extra column in realm migration, preventing the correct upgrade to 0.11.
- [appengine_api] Fix crash that was happening when Channels received an event with an empty BSON as
  value (e.g. an IncomingDataEvent generated by an unset property).

## [0.11.0-beta.1] - 2019-12-26
### Added
- Add astarte_import tool, which allows users to import devices and data using XML files.
- [appegnine_api] Add new `/v1/socket` route for Astarte Channels. The `/socket` route is **deprecated** and will be
  removed in a future release.
- [appengine_api] Add groups support, allowing to group devices and access them inside a group hierarchy.
- [appengine_api] Add Prometheus metrics.
- [appengine_api] Show interface stats (exchanged messages and bytes) in device introspection.
- [appengine_api] Add previous_interfaces field to device details.
- [appengine_api] Allow installing group triggers in Astarte Channels.
- [data_updater_plant] Add support to multiple queues with consistent hashing
- [data_updater_plant] Save exchanged bytes and messages for all interfaces.
- [housekeeping] Add groups related columns and tables (schema has been changed).
- [housekeeping] Add interface stats related columns (schema has been changed).
- [housekeeping] Add database retention ttl and policy related columns (schema has been changed).
- Allow specifying initial introspection when registering a device.
- [realm_management] Trigger validation, checks that the interface is existing and performs validation on object aggregation triggers.

### Changed
- Use separate docker images with docker-compose
- Use Scylla instead of Cassandra with docker-compose
- Authorization regular expressions must not have delimiters: they are implicit.
- [appengine_api] Change logs format to logfmt.
- [data_updater_plant] Changed logs format to logfmt.
- [realm_management] Changed logs format to logfmt.
- [realm_management_api] Changed logs format to logfmt.
- [housekeeping] Change database driver, start using Xandra.
- [housekeeping_api] Move health check API from /v1/health to /health to be consistent with all Astarte components.

## [0.10.2] - 2019-12-09
### Added
- [appengine_api] Add timestamp field to channel events.
- Add device unregister API, allowing to reset the registration of a device.
- [trigger_engine] Trigger timestamp is now extracted from SimpleEvent and not generated.
  This means that all triggers generated from the same event will have the same timestamp.

### Fixed
- [appengine_api] Fix invalid dates handling, they should not cause an internal server error.
- [appengine_api] Gracefully handle existing aliases instead of returning an internal server error.
- [appengine_api] Fix querying object aggregated interface with explicit timestamp, use value_timestamp to avoid
an internal server error.
- [appengine_api] Device details now show false in the connected field for never connected devices (null was
  returned before)
- [appengine_api] Handle out-of-band RPC errors gracefully instead of crashing.
- [data_updater_plant] Do not accept invalid paths that have consecutive slashes.
- [data_updater_plant] Do not accept invalid paths in object aggregated interfaces.
- [data_updater_plant] Do not delete all congruent triggers when deleting a volatile trigger.
- [data_updater_plant] Load volatile device triggers as soon as they're installed.
- [realm_management_api] Handle trigger not found reply from RPC, return 404 instead of 500.

### Changed
- Use the timestamp sent by VerneMQ (or explicit timestamp if available) to populate SimpleEvent timestamp.
- [data_updater_plant] Update suggested RabbitMQ version to 3.7.15, older versions can be still used.

## [0.10.1] - 2019-10-02
### Added
- Support both SimpleStrategy and NetworkTopologyStrategy replications when creating a realm.
- Add sanity checks on the replication factor during realm creation.

### Fixed
- Auth was refusing any POST method, a workaround has been added, however this will not work with regex.
- Fix reversed order when sending binaryblobarray and datetimearray.
- [data_updater_plant] Fix a bug that was causing a crash-loop in some corner cases when a message was sent on an outdated interface.
- [data_updater_plant] Send consumer properties correctly when handling `emptyCache` control message.
- Use updated interface validation: object aggregated properties interfaces are not valid.
- Use updated interface validation: server owned object aggregated interfaces are not yet supported, hence not valid.
- [realm_management_api] Trying to create a trigger with an already taken name now fails gracefully with an error instead of crashing.
- [trigger_engine] Fix datetime type handling, now it is properly serialized.

## [0.10.0] - 2019-04-16

## [0.10.0-rc.0] - 2019-04-03
### Added
- [data_updater_plant] Add missing support to incoming object aggregated data with explicit_timestamp.

## [0.10.0-beta.3] - 2018-12-19
### Added
- [appengine_api] Binary blobs and date time values handling when PUTing and POSTing on a server owned interface.

### Fixed
- docker-compose: Ensure CFSSL persists the CA when no external CA is provided.
- [data_updater_plant] Correctly handle Bson.UTC and Bson.Bin incoming data.
- [data_updater_plant] Fix crash when an interface that has been previously removed from the device introspection expires from cache.
- [data_updater_plant] Undecodable BSON payloads handling (handle Bson.Decoder.Error struct).
- [data_updater_plant] Discard invalid introspection payloads instead of crashing the data updater process.
- [realm_management_api] Correctly serialize triggers on the special "*" interface and device.

## [0.10.0-beta.2] - 2018-10-19
### Added
- Automatically add begin and end delimiters to authorization regular expressions.
- [appengine_api] Value type and size validation.
- [appengine_api] Option to enable HTTP compression.
- [data_updater_plant] Allow to expire old data using Cassandra TTL.
- [data_updater_plant] Publish set properties list to `/control/consumer/properties`.

### Fixed
- [appengine_api] Path was added twice in authorization path, resulting in failures in authorization.
- [appengine_api] POST to a datastream endpoint doesn't crash anymore.
- [data_updater_plant] Validate all incoming values before performing any further computation on them, to avoid crash loops.
- [data_updater_plant] Fix a bug preventing data triggers to be correctly loaded
- [realm_management] Interface update, it was applying a broken update.
- [realm_management_api] Do not reply "Internal Server Error" when trying to delete a non existing interface.

### Changed
- [appengine_api] "data" key is used instead of "value" when PUT/POSTing a value to an interface.
- [appengine_api] APPENGINE_MAX_RESULTS_LIMIT env var was renamed to APPENGINE_API_MAX_RESULTS_LIMIT.

## [0.10.0-beta.1] - 2018-08-10
### Added
- First Astarte release.<|MERGE_RESOLUTION|>--- conflicted
+++ resolved
@@ -4,7 +4,6 @@
 The format is based on [Keep a Changelog](http://keepachangelog.com/en/1.0.0/)
 and this project adheres to [Semantic Versioning](http://semver.org/spec/v2.0.0.html).
 
-<<<<<<< HEAD
 ## [1.1.1.] - Unreleased
 ### Fixed
 - [astarte_data_updater_plant] Don't crash when retrieving the interface version
@@ -50,10 +49,7 @@
 - [astarte_appengine_api] Return empty data instead of error when querying `properties` interfaces 
   which are not fully populated. Fix [531](astarte-platform#531).
 
-## [1.0.5] - Unreleased
-=======
 ## [1.0.5] - 2023-09-26
->>>>>>> 1e3e6fed
 ### Fixed
 - [astarte_appengine_api] Correctly handle `binaryblob` and `datetime` in server-owned object
   aggregated interfaces.
