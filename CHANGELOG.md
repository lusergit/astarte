--- conflicted
+++ resolved
@@ -4,13 +4,9 @@
 The format is based on [Keep a Changelog](http://keepachangelog.com/en/1.0.0/)
 and this project adheres to [Semantic Versioning](http://semver.org/spec/v2.0.0.html).
 
-<<<<<<< HEAD
 ## [Unreleased]
 
-## [1.0.2] - Unreleased
-=======
 ## [1.0.2] - 2022-04-01
->>>>>>> d7fe08eb
 ### Added
 - [realm_management] Accept `retention` and `expiry` updates when updating the minor version of an
   interface.
