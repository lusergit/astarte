defmodule Doc.MixProject do
  use Mix.Project

  @source_ref "release-1.0"

  def project do
    source_version =
      String.replace_prefix(@source_ref, "release-", "")
      |> String.replace("master", "snapshot")

    [
      app: :doc,
<<<<<<< HEAD
      version: "1.3.0-dev",
=======
      version: "1.2.0",
>>>>>>> 764735d6
      elixir: "~> 1.14",
      start_permanent: Mix.env() == :prod,
      deps: deps(),
      name: "Clea Astarte",
      homepage_url: "https://docs.astarte-platform.org/astarte/#{source_version}/",
      source_url: "https://github.com/astarte-platform/astarte",
      docs: docs()
    ]
  end

  defp deps do
    [{:ex_doc, "~> 0.29", only: :dev}]
  end

  # Add here additional documentation files
  defp docs do
    [
      main: "001-intro_user",
      logo: "images/clea_bw.png",
      # It's in the docs repo root
      javascript_config_path: "../common_vars.js",
      extras: Path.wildcard("pages/*/*.md"),
      assets: "images/",
      api_reference: false,
      source_ref: "#{@source_ref}/doc",
      groups_for_extras: [
        "Architecture, Design and Concepts": ~r"/architecture/",
        "User Guide": ~r"/user/",
        "Administrator Guide": ~r"/administrator/",
        Tutorials: ~r"/tutorials/",
        "API Reference": ~r"/api/"
      ],
      groups_for_modules: [
        "App Engine": ~r"Astarte.AppEngine",
        Core: ~r"Astarte.Core",
        Housekeeping: ~r"Astarte.Housekeeping",
        Pairing: ~r"Astarte.Pairing",
        "Realm Management": ~r"Astarte.RealmManagement",
        RPC: ~r"Astarte.RPC"
      ]
    ]
  end
end<|MERGE_RESOLUTION|>--- conflicted
+++ resolved
@@ -10,11 +10,7 @@
 
     [
       app: :doc,
-<<<<<<< HEAD
       version: "1.3.0-dev",
-=======
-      version: "1.2.0",
->>>>>>> 764735d6
       elixir: "~> 1.14",
       start_permanent: Mix.env() == :prod,
       deps: deps(),
