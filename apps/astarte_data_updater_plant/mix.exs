--- conflicted
+++ resolved
@@ -22,11 +22,7 @@
   def project do
     [
       app: :astarte_data_updater_plant,
-<<<<<<< HEAD
       version: "0.11.0-dev",
-=======
-      version: "0.10.0",
->>>>>>> dbde5d5c
       elixir: "~> 1.6",
       build_embedded: Mix.env() == :prod,
       start_permanent: Mix.env() == :prod,
@@ -58,18 +54,9 @@
 
   defp astarte_required_modules(_) do
     [
-<<<<<<< HEAD
       {:astarte_core, github: "astarte-platform/astarte_core"},
       {:astarte_data_access, github: "astarte-platform/astarte_data_access"},
       {:astarte_rpc, github: "astarte-platform/astarte_rpc"}
-=======
-      {:astarte_core, github: "astarte-platform/astarte_core", branch: "release-0.10"},
-      {:astarte_data_access,
-       github: "astarte-platform/astarte_data_access", branch: "release-0.10"},
-      {:astarte_rpc,
-       github: "astarte-platform/astarte_rpc",
-       branch: "release-0.10"}
->>>>>>> dbde5d5c
     ]
   end
 
