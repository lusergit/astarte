--- conflicted
+++ resolved
@@ -237,8 +237,6 @@
           type: :integer,
           default: 10
 
-<<<<<<< HEAD
-=======
   @envdoc "The Erlang cluster strategy to use. One of `none`, `kubernetes`. Defaults to `none`."
   app_env :clustering_strategy,
           :astarte_data_updater_plant,
@@ -271,40 +269,6 @@
           type: :binary,
           default: "astarte"
 
-  defp populate_cqex_ssl_options(options) do
-    if DataAccessConfig.ssl_enabled!() do
-      ssl_options = build_ssl_options()
-      Keyword.put(options, :ssl, ssl_options)
-    else
-      options
-    end
-  end
-
-  defp build_ssl_options do
-    [
-      cacertfile: DataAccessConfig.ssl_ca_file!(),
-      verify: :verify_peer,
-      depth: 10,
-      server_name_indication: :disable
-    ]
-  end
-
-  defp cqex_authentication_options! do
-    {
-      :cqerl_auth_plain_handler,
-      [{DataAccessConfig.cassandra_username!(), DataAccessConfig.cassandra_password!()}]
-    }
-  end
-
-  @spec cqex_options!() :: [cqex_opts]
-  def(cqex_options!()) do
-    [
-      auth: cqex_authentication_options!()
-    ]
-    |> populate_cqex_ssl_options()
-  end
-
->>>>>>> 82ea4336
   # Since we have one channel per queue, this is not configurable
   def amqp_consumer_channels_per_connection_number!() do
     ceil(data_queue_total_count!() / amqp_consumer_connection_number!())
