--- conflicted
+++ resolved
@@ -5,47 +5,9 @@
 variables:
     APPLICATION_NAME: astarte_realm_management_api
 
-<<<<<<< HEAD
-mix:test-ci:
-    image: elixir:1.8.1
-    services:
-        - rabbitmq:3.7.15
-    stage: build
-    script:
-        - export MIX_ENV=test
-        - mix deps.get
-        - mix deps.compile
-        - mix compile
-        - mix coveralls --exclude wip
-        - mix format --check-formatted
-    except:
-        - branches@Astarte-NG/astarte_realm_management_api
-
-mix:build:
-    image: elixir:1.8.1
-    services:
-        - rabbitmq:3.7.15
-    stage: build
-    script:
-        - export MIX_ENV=test
-        - mix deps.get
-        - mix deps.compile
-        - mix compile
-        - mix coveralls --exclude wip
-        - export MIX_ENV=dev
-        - mix release
-    only:
-        - master@Astarte-NG/astarte_realm_management_api
-
-mix:release-build:
-    image: elixir:1.8.1
-    services:
-        - rabbitmq:3.7.15
-    stage: build
-=======
 mix:test-coverage:
     stage: test
-    image: elixir:1.6.5
+    image: elixir:1.8.1
     services:
         - rabbitmq:3.7.15
     cache:
@@ -57,8 +19,8 @@
         - mix local.hex --force
         - mix local.rebar
         - mix deps.get
->>>>>>> 6158e753
     script:
+        - mix format --check-formatted
         - mix coveralls --exclude wip
 
 docker:test-container:
