# Changelog
All notable changes to this project will be documented in this file.

The format is based on [Keep a Changelog](http://keepachangelog.com/en/1.0.0/)
and this project adheres to [Semantic Versioning](http://semver.org/spec/v2.0.0.html).

<<<<<<< HEAD
## [Unreleased]
### Added
- Add groups related columns and tables (schema has been changed).
- Add interface stats related columns (schema has been changed).

### Changed
- Change database driver, start using Xandra.
=======
## [0.10.2] - 2019-12-09
>>>>>>> 64bce4aa

## [0.10.1] - 2019-10-02
### Added
- Support both SimpleStrategy and NetworkTopologyStrategy replications when creating a realm.
- Add sanity checks on the replication factor during realm creation.

## [0.10.0] - 2019-04-16

## [0.10.0-rc.0] - 2019-04-03

## [0.10.0-beta.3] - 2018-12-19

## [0.10.0-beta.2] - 2018-10-19

## [0.10.0-beta.1] - 2018-08-10
### Added
- First Astarte release.<|MERGE_RESOLUTION|>--- conflicted
+++ resolved
@@ -4,7 +4,6 @@
 The format is based on [Keep a Changelog](http://keepachangelog.com/en/1.0.0/)
 and this project adheres to [Semantic Versioning](http://semver.org/spec/v2.0.0.html).
 
-<<<<<<< HEAD
 ## [Unreleased]
 ### Added
 - Add groups related columns and tables (schema has been changed).
@@ -12,9 +11,8 @@
 
 ### Changed
 - Change database driver, start using Xandra.
-=======
+
 ## [0.10.2] - 2019-12-09
->>>>>>> 64bce4aa
 
 ## [0.10.1] - 2019-10-02
 ### Added
