--- conflicted
+++ resolved
@@ -27,12 +27,8 @@
   scope "/v1/:realm_name", Astarte.Pairing.APIWeb do
     pipe_through :api
 
-<<<<<<< HEAD
     post "/agent/devices", AgentController, :create
-=======
-    post "/:realm_name/agent/devices", AgentController, :create
-    delete "/:realm_name/agent/devices/:device_id", AgentController, :delete
->>>>>>> 25e5c7ec
+    delete "/agent/devices/:device_id", AgentController, :delete
 
     get "/devices/:hw_id", DeviceController, :show_info
 
