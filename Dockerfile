--- conflicted
+++ resolved
@@ -9,11 +9,7 @@
 
 
 WORKDIR /build
-<<<<<<< HEAD
-ARG BUILD_BRANCH=master
-=======
 ARG BUILD_BRANCH=release-0.10
->>>>>>> 279798f3
 ENV MIX_ENV prod
 
 
